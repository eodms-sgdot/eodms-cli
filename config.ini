--- conflicted
+++ resolved
@@ -13,19 +13,11 @@
 log = 
 
 [RAPI]
-<<<<<<< HEAD
 # username of the eodms account used to access the rapi.
 username = 
 # password of the eodms account used to access the rapi.
 password = 
-# number of attempts made to the rapi when a timeout occurs.
-=======
-# Username of the EODMS account used to access the RAPI.
-username = 
-# Password of the EODMS account used to access the RAPI.
-password = 
 # Number of attempts made to the RAPI when a timeout occurs.
->>>>>>> 00569ea9
 access_attempts = 4
 # maximum number of results to return from the rapi.
 max_results = 1000
@@ -37,4 +29,4 @@
 order_check_date = 3 days
 
 [Debug]
-# root_url = https://www-staging-eodms.aws.nrcan-rncan.cloud/wes/rapi
+# root_url = https://www-staging-eodms.aws.nrcan-rncan.cloud/wes/rapi